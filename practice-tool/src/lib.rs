#![feature(once_cell)]

mod config;
mod memedit;
mod pointers;
mod util;
mod widgets;

use std::time::Instant;

use imgui::*;

use hudhook::hooks::dx11::{ImguiRenderLoop, ImguiRenderLoopFlags};
<<<<<<< HEAD
use libds3::{PARAMS, wait_option};
=======
use libds3::{wait_option, PARAMS};
>>>>>>> c4877400

use crate::pointers::PointerChains;

struct PracticeTool {
    config: config::Config,
    widgets: Vec<Box<dyn widgets::Widget>>,
    pointers: PointerChains,
    log: Vec<(Instant, String)>,

    is_shown: bool,
}

impl PracticeTool {
    fn new() -> Self {
        use simplelog::*;
        hudhook::utils::alloc_console();

        fn load_config() -> Result<config::Config, String> {
            let config_path = crate::util::get_dll_path()
                .map(|mut path| {
                    path.pop();
                    path.push("jdsd_dsiii_practice_tool.toml");
                    path
                })
                .ok_or_else(|| "Couldn't find config file".to_string())?;
            let config_content = std::fs::read_to_string(config_path)
                .map_err(|e| format!("Couldn't read config file: {:?}", e))?;
            println!("{}", config_content);
            config::Config::parse(&config_content).map_err(String::from)
        }

        let (config, config_err) = match load_config() {
            Ok(config) => (config, None),
            Err(e) => (config::Config::default(), Some(e)),
        };

        let log_file = crate::util::get_dll_path()
            .map(|mut path| {
                path.pop();
                path.push("jdsd_dsiii_practice_tool.log");
                path
            })
            .map(std::fs::File::create);

        match log_file {
            Some(Ok(log_file)) => {
                CombinedLogger::init(vec![
                    TermLogger::new(
                        config.settings.log_level.inner(),
                        Config::default(),
                        TerminalMode::Mixed,
                    ),
                    WriteLogger::new(
                        config.settings.log_level.inner(),
                        Config::default(),
                        log_file,
                    ),
                ])
                .ok();
            }
            e => {
                CombinedLogger::init(vec![TermLogger::new(
                    LevelFilter::Debug, // config.settings.log_level.to_level_filter(),
                    Config::default(),
                    TerminalMode::Mixed,
                )])
                .ok();

                match e {
                    None => error!("Could not construct log file path"),
                    Some(Err(e)) => error!("Could not initialize log file: {:?}", e),
                    _ => unreachable!(),
                }
            }
        }

        if let Some(err) = config_err {
            debug!("{:?}", err);
        }

        let pointers: PointerChains = pointers::detect_version()
            .expect("Couldn't detect version!")
            .into();

        let widgets = config.make_commands(&pointers);

        log_panics::init();

<<<<<<< HEAD
        let mut equip_param_goods = wait_option(|| unsafe {
            if let Err(e) = PARAMS.refresh() {
                error!("{}", e);
            }
            PARAMS.get_equip_param_goods()
        });
        equip_param_goods
            .find(|i| {
                i.id == 117
            })
=======
        {
            let mut params = PARAMS.write();
            wait_option(|| unsafe {
                if let Err(e) = params.refresh() {
                    error!("{}", e);
                }
                params.get_equip_param_goods()
            })
            .find(|i| i.id == 117)
>>>>>>> c4877400
            .and_then(|p| p.param)
            .map(|mut darksign| {
                darksign.icon_id = 116;
            });
<<<<<<< HEAD
=======
        }
>>>>>>> c4877400

        PracticeTool {
            config,
            pointers,
            widgets,
            is_shown: false,
            log: Vec::new(),
        }
    }

    fn render_visible(&mut self, ui: &mut imgui::Ui, flags: &ImguiRenderLoopFlags) {
        imgui::Window::new("##tool_window")
            .position([16., 16.], Condition::Always)
            .bg_alpha(0.8)
            .flags({
                WindowFlags::NO_TITLE_BAR
                    | WindowFlags::NO_RESIZE
                    | WindowFlags::NO_MOVE
                    | WindowFlags::NO_SCROLLBAR
                    | WindowFlags::ALWAYS_AUTO_RESIZE
            })
            .build(ui, || {
                if flags.focused {
                    for w in self.widgets.iter_mut() {
                        w.interact();
                    }
                }
                for w in self.widgets.iter_mut() {
                    w.render(ui);
                }
            });
    }

    fn render_closed(&mut self, ui: &mut imgui::Ui, flags: &ImguiRenderLoopFlags) {
        let stack_tokens = vec![
            ui.push_style_var(StyleVar::WindowRounding(0.)),
            ui.push_style_var(StyleVar::FrameBorderSize(0.)),
            ui.push_style_var(StyleVar::WindowBorderSize(0.)),
        ];
        imgui::Window::new("##msg_window")
            .position([16., 16.], Condition::Always)
            .bg_alpha(0.0)
            .flags({
                WindowFlags::NO_TITLE_BAR
                    | WindowFlags::NO_RESIZE
                    | WindowFlags::NO_MOVE
                    | WindowFlags::NO_SCROLLBAR
                    | WindowFlags::ALWAYS_AUTO_RESIZE
            })
            .build(ui, || {
                ui.text("johndisandonato's Dark Souls III Practice Tool is active");

                if flags.focused {
                    for w in self.widgets.iter_mut() {
                        w.interact();
                    }
                }
            });

        for st in stack_tokens.into_iter().rev() {
            st.pop();
        }
    }

    fn render_logs(&mut self, ui: &mut imgui::Ui, _flags: &ImguiRenderLoopFlags) {
        let io = ui.io();

        let [dw, dh] = io.display_size;
        let [ww, wh] = [dw * 0.3, 14.0 * 6.];

        let stack_tokens = vec![
            ui.push_style_var(StyleVar::WindowRounding(0.)),
            ui.push_style_var(StyleVar::FrameBorderSize(0.)),
            ui.push_style_var(StyleVar::WindowBorderSize(0.)),
        ];

        Window::new("##logs")
            .position_pivot([1., 1.])
            .position([dw * 0.95, dh * 0.8], Condition::Always)
            .flags({
                WindowFlags::NO_TITLE_BAR
                    | WindowFlags::NO_RESIZE
                    | WindowFlags::NO_MOVE
                    | WindowFlags::NO_SCROLLBAR
                    | WindowFlags::ALWAYS_AUTO_RESIZE
            })
            .size([ww, wh], Condition::Always)
            .bg_alpha(0.0)
            .build(ui, || {
                for _ in 0..20 {
                    ui.text("");
                }
                for l in self.log.iter() {
                    ui.text(&l.1);
                }
                ui.set_scroll_here_y();
            });

        for st in stack_tokens.into_iter().rev() {
            st.pop();
        }
    }
}

impl ImguiRenderLoop for PracticeTool {
    fn render(&mut self, ui: &mut imgui::Ui, flags: &ImguiRenderLoopFlags) {
        if self.config.settings.display.keyup() {
            self.is_shown = !self.is_shown;
            if !self.is_shown {
                self.pointers.mouse_enable.write(0u8);
            }
        }

        if self.is_shown {
            self.pointers.mouse_enable.write(1u8);
            self.render_visible(ui, flags);
        } else {
            self.render_closed(ui, flags);
        }

        for w in &mut self.widgets {
            if let Some(logs) = w.log() {
                let now = Instant::now();
                self.log.extend(logs.into_iter().map(|l| (now, l)));
            }
            self.log
                .retain(|(tm, _)| tm.elapsed() < std::time::Duration::from_secs(5));
        }

        self.render_logs(ui, flags);
    }
}

hudhook::hudhook!(|| { [hudhook::hooks::dx11::hook_imgui(PracticeTool::new())] });<|MERGE_RESOLUTION|>--- conflicted
+++ resolved
@@ -11,11 +11,7 @@
 use imgui::*;
 
 use hudhook::hooks::dx11::{ImguiRenderLoop, ImguiRenderLoopFlags};
-<<<<<<< HEAD
-use libds3::{PARAMS, wait_option};
-=======
 use libds3::{wait_option, PARAMS};
->>>>>>> c4877400
 
 use crate::pointers::PointerChains;
 
@@ -104,18 +100,6 @@
 
         log_panics::init();
 
-<<<<<<< HEAD
-        let mut equip_param_goods = wait_option(|| unsafe {
-            if let Err(e) = PARAMS.refresh() {
-                error!("{}", e);
-            }
-            PARAMS.get_equip_param_goods()
-        });
-        equip_param_goods
-            .find(|i| {
-                i.id == 117
-            })
-=======
         {
             let mut params = PARAMS.write();
             wait_option(|| unsafe {
@@ -125,15 +109,11 @@
                 params.get_equip_param_goods()
             })
             .find(|i| i.id == 117)
->>>>>>> c4877400
             .and_then(|p| p.param)
             .map(|mut darksign| {
                 darksign.icon_id = 116;
             });
-<<<<<<< HEAD
-=======
-        }
->>>>>>> c4877400
+        }
 
         PracticeTool {
             config,
